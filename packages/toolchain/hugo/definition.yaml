--- conflicted
+++ resolved
@@ -1,10 +1,6 @@
 name: "hugo"
 category: "toolchain"
-<<<<<<< HEAD
-version: 0.108.0-2
-=======
 version: "0.109.0"
->>>>>>> dcad699c
 uri:
   - https://github.com/gohugoio/hugo
 license: "Apache 2.0"
