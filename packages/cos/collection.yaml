--- conflicted
+++ resolved
@@ -8,10 +8,6 @@
       autobump.revbump_related: "recovery/cos-img recovery/cos-squash"
   - name: "cos"
     category: "recovery"
-<<<<<<< HEAD
-=======
-    version: "0.5.3+2"
->>>>>>> 7b0bf095
     version: 0.5.3+3
     brand_name: "cOS recovery"
     labels:
