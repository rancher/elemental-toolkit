packages:
  - name: "cos"
    category: "system"
    version: 0.5.3+3
    brand_name: "cOS"
    labels:
      autobump.revdeps: "true"
      autobump.revbump_related: "recovery/cos-img recovery/cos-squash"
  - name: "cos"
    category: "recovery"
<<<<<<< HEAD
    version: "0.5.3+2"
=======
    version: 0.5.3+2
>>>>>>> 2ae1946d
    brand_name: "cOS recovery"
    labels:
      autobump.revdeps: "true"
      autobump.revbump_related: "recovery/cos-img recovery/cos-squash"
<|MERGE_RESOLUTION|>--- conflicted
+++ resolved
@@ -8,12 +8,9 @@
       autobump.revbump_related: "recovery/cos-img recovery/cos-squash"
   - name: "cos"
     category: "recovery"
-<<<<<<< HEAD
     version: "0.5.3+2"
-=======
-    version: 0.5.3+2
->>>>>>> 2ae1946d
+    version: 0.5.3+3
     brand_name: "cOS recovery"
     labels:
       autobump.revdeps: "true"
-      autobump.revbump_related: "recovery/cos-img recovery/cos-squash"
+      autobump.revbump_related: "recovery/cos-img recovery/cos-squash"