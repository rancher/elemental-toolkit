--- conflicted
+++ resolved
@@ -3,11 +3,7 @@
     name: "helm"
     fips: false
     category: "utils"
-<<<<<<< HEAD
-    version: 3.10.2-4
-=======
     version: "3.10.3"
->>>>>>> dcad699c
     description: "The Kubernetes Package Manager"
     license: "Apache-2.0 License"
     labels:
