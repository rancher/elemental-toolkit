--- conflicted
+++ resolved
@@ -237,15 +237,9 @@
             packer/*.box
           if-no-files-found: error
   tests:
-<<<<<<< HEAD
     env:
       VAGRANT_CPU: 3
       VAGRANT_MEMORY: 10240
-    concurrency: 
-      group: ci-dismissable-${{ github.head_ref || github.ref }}-${{ github.repository }}-${{ matrix.flavor }}
-      cancel-in-progress: true
-=======
->>>>>>> 409f79d9
     runs-on: macos-10.15
     needs: vbox
     strategy:
