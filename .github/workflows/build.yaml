name: Build cOS
on:
  schedule:
    - cron:  '0 20 * * *'
  push:
    paths:
    - 'conf/**'
    - 'packages/**'
    - '.github/workflows/**'
    - 'tests/**'
    - 'Makefile'
  pull_request:
    paths:
    - 'conf/**'
    - 'packages/**'
    - '.github/workflows/**'
    - 'Makefile'
    - 'tests/**'
  create:
    tags:
      - v*
jobs:
  build:
    runs-on: ubuntu-latest
    strategy:
      matrix:
       include:
         - flavor: "opensuse"
         - flavor: "fedora"
    env:
      FLAVOR: ${{ matrix.flavor }}
    steps:
    - uses: actions/checkout@v2

    - run: |
        git fetch --prune --unshallow

    - name: setup-docker
      uses: docker-practice/actions-setup-docker@master

    # We patch docker to use all the HD available in GH action free runners
    - name: Patch Docker Daemon data-root
      run: |
        DOCKER_DATA_ROOT='/mnt/var/lib/docker'
        DOCKER_DAEMON_JSON='/etc/docker/daemon.json'
        sudo mkdir -p "${DOCKER_DATA_ROOT}"
        jq --arg dataroot "${DOCKER_DATA_ROOT}" '. + {"data-root": $dataroot}' "${DOCKER_DAEMON_JSON}" > "/tmp/docker.json.tmp"
        sudo mv "/tmp/docker.json.tmp" "${DOCKER_DAEMON_JSON}"
        sudo systemctl restart docker

    - name: Login to DockerHub Registry
      if: github.ref == 'refs/heads/master' && github.event_name == 'push'
      run: echo ${{ secrets.DOCKER_PASSWORD }} | docker login -u ${{ secrets.DOCKER_USERNAME }} --password-stdin
    - name: Load Docker Content Trust
      if: github.ref == 'refs/heads/master' && github.event_name == 'push'
      run: |
           sudo cp -rf .github/sign-images /usr/bin/sign-images
           sudo chmod +x /usr/bin/sign-images
           PATH_KEYS=$HOME/.docker/trust/private
           USER_KEY=$PATH_KEYS/7b1922fb6fa9046a2c64c16e1e557c092699854c23dedf653fab6faac00390a5.key
           mkdir -p $PATH_KEYS
           echo "${{ secrets.DOCKER_CONTENT_TRUST_PRIVKEY }}" > $USER_KEY
           chmod 600 $USER_KEY
           export DOCKER_CONTENT_TRUST_REPOSITORY_PASSPHRASE=${{ secrets.DOCKER_CONTENT_TRUST_USER_PASSPHRASE }}
           echo "PATH_KEYS=$PATH_KEYS" >> $GITHUB_ENV
           echo "DOCKER_CONTENT_TRUST_REPOSITORY_PASSPHRASE=$DOCKER_CONTENT_TRUST_REPOSITORY_PASSPHRASE" >> $GITHUB_ENV
           echo "PUBLISH_ARGS=--plugin sign-images" >> $GITHUB_ENV
           docker trust key load $USER_KEY
    - name: Set Push options
      if: github.ref == 'refs/heads/master' && github.event_name == 'push'
      run: echo "BUILD_ARGS=--push --only-target-package --pull" >> $GITHUB_ENV

    - name: Install deps
      run: |
        sudo -E make deps

    - name: Validate 🌳
      run: |
        make validate

    - name: Build packages 🔧
      run: |
        sudo -E make build
        ls -liah $PWD/build

    - name: Create repo
      run: |
        sudo -E make create-repo
    - name: Upload results
      uses: actions/upload-artifact@v2
      with:
        name: build-${{ matrix.flavor }}
        path: build
    - name: Upload signing logs
      uses: actions/upload-artifact@v2
      with:
        name: sign-${{ matrix.flavor }}
        path: /tmp/sign_images.log

  iso:
    runs-on: ubuntu-latest
    needs: build
    strategy:
      matrix:
       include:
         - flavor: "opensuse"
#         - flavor: "fedora"
    steps:
    - uses: actions/checkout@v2
    - name: Download result for build
      uses: actions/download-artifact@v2
      with:
        name: build-${{ matrix.flavor }}
        path: build
    - name: Install deps
      run: |
        sudo apt-get update
        sudo apt-get install -y xorriso squashfs-tools dosfstools
        sudo -E make deps

    - name: Build ISO from local build 🔧
      if: github.event_name != 'schedule' && !startsWith(github.ref, 'refs/tags/')
      run: |
        sudo -E make local-iso
        COS_VERSION=$(yq r packages/cos/definition.yaml 'version')
        mv *.iso cOS-$COS_VERSION.iso
        mv *.sha256 cOS-$COS_VERSION.iso.sha256

    - name: Build ISO from remote repositories 🔧
      if: github.event_name == 'schedule' || startsWith(github.ref, 'refs/tags/')
      run: |
        sudo -E make iso
        COS_VERSION=$(yq r packages/cos/definition.yaml 'version')
        mv *.iso cOS-$COS_VERSION.iso
        mv *.sha256 cOS-$COS_VERSION.iso.sha256

    - uses: actions/upload-artifact@v2
      with:
        name: cOS-${{ matrix.flavor }}.iso.zip
        path: |
          *.iso
          *.sha256
    - uses: actions/upload-artifact@v2
      if: always()
      with:
        name: luet-build-${{ matrix.flavor }}.log
        path: isowork/*.log

  qemu:
      runs-on: ubuntu-latest
      needs: iso

      strategy:
        matrix:
          include:
            - flavor: "opensuse"
#            - flavor: "fedora"
      steps:
      - uses: actions/checkout@v2
      - name: Download ISO
        uses: actions/download-artifact@v2
        with:
          name: cOS-${{ matrix.flavor }}.iso.zip

      - name: Install deps
        run: |
          sudo apt-get update
          sudo apt-get install -y qemu qemu-system qemu-kvm
          sudo -E make deps
          sudo luet install -y utils/packer

      - name: Build QEMU Image 🔧
        run: |
<<<<<<< HEAD
          PACKER_ARGS="-var='accellerator=none' -timestamp-ui -only qemu" make packer
=======
          PACKER_ARGS="-var='accellerator=none' -var='feature=vagrant' -var='sleep=5m' -only qemu" make packer
>>>>>>> 8eb50d31
      - uses: actions/upload-artifact@v2
        with:
          name: cOS-${{ matrix.flavor }}.qcow
          path: |
            packer/*.tar.gz
<<<<<<< HEAD

  qemu-vagrant:
      runs-on: ubuntu-latest
      needs: iso

      strategy:
        matrix:
          include:
            - flavor: "opensuse"
#            - flavor: "fedora"
      steps:
      - uses: actions/checkout@v2
      - name: Download ISO
        uses: actions/download-artifact@v2
        with:
          name: cOS-${{ matrix.flavor }}.iso.zip

      - name: Install deps
        run: |
          sudo apt-get update
          sudo apt-get install -y qemu qemu-system qemu-kvm
          sudo -E make deps
          sudo luet install -y utils/packer

      - name: Build QEMU Image 🔧
        run: |
          PACKER_ARGS="-var='accellerator=none' -var='feature=vagrant' -timestamp-ui -only qemu" make packer
=======
>>>>>>> 8eb50d31
      - uses: actions/upload-artifact@v2
        with:
          name: cOS-${{ matrix.flavor }}-QEMU.box
          path: |
            packer/*.box
  vbox:
      runs-on: macos-10.15
      needs: iso
      strategy:
        matrix:
          include:
            - flavor: "opensuse"
#            - flavor: "fedora"
      steps:
      - uses: actions/checkout@v2
      - name: Download ISO
        uses: actions/download-artifact@v2
        with:
          name: cOS-${{ matrix.flavor }}.iso.zip

      # - name: Install deps
      #   run: |
      #     brew tap hashicorp/tap
      #     brew install hashicorp/tap/packer
      - name: Build VBox Image 🔧
        run: |
<<<<<<< HEAD
          PACKER_ARGS="-timestamp-ui -only virtualbox-iso" make packer
          ls packer
=======
          PACKER_ARGS="-var='sleep=5m' -var='feature=vagrant' -only virtualbox-iso" make packer
>>>>>>> 8eb50d31
      - uses: actions/upload-artifact@v2
        with:
          name: cOS-${{ matrix.flavor }}.ova
          path: |
            packer/*.tar.gz
<<<<<<< HEAD

  vbox-vagrant:
      runs-on: macos-10.15
      needs: iso
      strategy:
        matrix:
          include:
            - flavor: "opensuse"
#            - flavor: "fedora"
      steps:
      - uses: actions/checkout@v2
      - name: Download ISO
        uses: actions/download-artifact@v2
        with:
          name: cOS-${{ matrix.flavor }}.iso.zip

      # - name: Install deps
      #   run: |
      #     brew tap hashicorp/tap
      #     brew install hashicorp/tap/packer
      - name: Build VBox Image 🔧
        run: |
          PACKER_ARGS="-var='feature=vagrant' -timestamp-ui -only virtualbox-iso" make packer
          ls packer

=======
>>>>>>> 8eb50d31
      - uses: actions/upload-artifact@v2
        with:
          name: cOS-${{ matrix.flavor }}-vbox.box
          path: |
            packer/*.box
  tests:
      runs-on: macos-10.15
      needs: vbox
      strategy:
        matrix:
          include:
            - flavor: "opensuse"
#            - flavor: "fedora"
      steps:
      - name: Install Go
        uses: actions/setup-go@v2
      - uses: actions/checkout@v2
      - name: Download vagrant box
        uses: actions/download-artifact@v2
        with:
          name: cOS-${{ matrix.flavor }}-vbox.box
          path: packer

      - name: Run tests 🔧
        run: |
          export GOPATH="/Users/runner/go"
          go get -u github.com/onsi/ginkgo/ginkgo
          go get -u github.com/onsi/gomega/...
          PATH=$PATH:$GOPATH/bin
          make test

  publish:
    runs-on: ubuntu-latest
    if: github.ref == 'refs/heads/master' && github.event_name == 'push' && !startsWith(github.ref, 'refs/tags/')
    needs: tests
    strategy:
      matrix:
       include:
         - flavor: "opensuse"
         - flavor: "fedora"
    env:
      FLAVOR: ${{ matrix.flavor }}
    steps:
    - uses: actions/checkout@v2
    - name: Download result for build
      uses: actions/download-artifact@v2
      with:
        name: build-${{ matrix.flavor }}
        path: build
    - run: |
        git fetch --prune --unshallow

    - name: setup-docker
      uses: docker-practice/actions-setup-docker@master

    # We patch docker to use all the HD available in GH action free runners
    - name: Patch Docker Daemon data-root
      run: |
        DOCKER_DATA_ROOT='/mnt/var/lib/docker'
        DOCKER_DAEMON_JSON='/etc/docker/daemon.json'
        sudo mkdir -p "${DOCKER_DATA_ROOT}"
        jq --arg dataroot "${DOCKER_DATA_ROOT}" '. + {"data-root": $dataroot}' "${DOCKER_DAEMON_JSON}" > "/tmp/docker.json.tmp"
        sudo mv "/tmp/docker.json.tmp" "${DOCKER_DAEMON_JSON}"
        sudo systemctl restart docker

    - name: Login to DockerHub Registry
      if: github.ref == 'refs/heads/master' && github.event_name == 'push'
      run: echo ${{ secrets.DOCKER_PASSWORD }} | docker login -u ${{ secrets.DOCKER_USERNAME }} --password-stdin
    - name: Load Docker Content Trust
      if: github.ref == 'refs/heads/master' && github.event_name == 'push'
      run: |
           sudo cp -rf .github/sign-images /usr/bin/sign-images
           sudo chmod +x /usr/bin/sign-images
           PATH_KEYS=$HOME/.docker/trust/private
           USER_KEY=$PATH_KEYS/7b1922fb6fa9046a2c64c16e1e557c092699854c23dedf653fab6faac00390a5.key
           mkdir -p $PATH_KEYS
           echo "${{ secrets.DOCKER_CONTENT_TRUST_PRIVKEY }}" > $USER_KEY
           chmod 600 $USER_KEY
           export DOCKER_CONTENT_TRUST_REPOSITORY_PASSPHRASE=${{ secrets.DOCKER_CONTENT_TRUST_USER_PASSPHRASE }}
           echo "PATH_KEYS=$PATH_KEYS" >> $GITHUB_ENV
           echo "DOCKER_CONTENT_TRUST_REPOSITORY_PASSPHRASE=$DOCKER_CONTENT_TRUST_REPOSITORY_PASSPHRASE" >> $GITHUB_ENV
           echo "PUBLISH_ARGS=--plugin sign-images" >> $GITHUB_ENV
           docker trust key load $USER_KEY
    - name: Set Push options
      if: github.ref == 'refs/heads/master' && github.event_name == 'push'
      run: echo "BUILD_ARGS=--push --only-target-package --pull" >> $GITHUB_ENV

    - name: Install deps
      run: |
        sudo -E make deps

    - name: Publish to DockerHub 🚀
      if: github.ref == 'refs/heads/master' && github.event_name == 'push'
      run: |
        sudo -E make publish-repo
    - name: Upload signing logs
      uses: actions/upload-artifact@v2
      with:
        name: sign-${{ matrix.flavor }}
        path: /tmp/sign_images.log

  github-release:
      if: startsWith(github.ref, 'refs/tags/')
      runs-on: ubuntu-latest
      needs: tests
      strategy:
        matrix:
         include:
           - flavor: "opensuse"
           - flavor: "fedora"
      steps:
      - uses: actions/checkout@v2
      - name: Download ISO
        uses: actions/download-artifact@v2
        with:
          name: cOS-${{ matrix.flavor }}.iso.zip
          path: release
      - name: Download vagrant box
        uses: actions/download-artifact@v2
        with:
          name: cOS-${{ matrix.flavor }}-vbox.box
          path: release
      - name: Download OVA image
        uses: actions/download-artifact@v2
        with:
          name: cOS-${{ matrix.flavor }}.ova
          path: release
      - name: Download QCOW image
        uses: actions/download-artifact@v2
        with:
          name: cOS-${{ matrix.flavor }}.qcow
          path: release
      - name: Release
        uses: fnkr/github-action-ghr@v1
        if: startsWith(github.ref, 'refs/tags/')
        env:
          GHR_PATH: release/
          GITHUB_TOKEN: ${{ secrets.GITHUB_TOKEN }}<|MERGE_RESOLUTION|>--- conflicted
+++ resolved
@@ -171,46 +171,12 @@
 
       - name: Build QEMU Image 🔧
         run: |
-<<<<<<< HEAD
-          PACKER_ARGS="-var='accellerator=none' -timestamp-ui -only qemu" make packer
-=======
-          PACKER_ARGS="-var='accellerator=none' -var='feature=vagrant' -var='sleep=5m' -only qemu" make packer
->>>>>>> 8eb50d31
+          PACKER_ARGS="-var='accellerator=none' -var='feature=vagrant' -only qemu" make packer
       - uses: actions/upload-artifact@v2
         with:
           name: cOS-${{ matrix.flavor }}.qcow
           path: |
             packer/*.tar.gz
-<<<<<<< HEAD
-
-  qemu-vagrant:
-      runs-on: ubuntu-latest
-      needs: iso
-
-      strategy:
-        matrix:
-          include:
-            - flavor: "opensuse"
-#            - flavor: "fedora"
-      steps:
-      - uses: actions/checkout@v2
-      - name: Download ISO
-        uses: actions/download-artifact@v2
-        with:
-          name: cOS-${{ matrix.flavor }}.iso.zip
-
-      - name: Install deps
-        run: |
-          sudo apt-get update
-          sudo apt-get install -y qemu qemu-system qemu-kvm
-          sudo -E make deps
-          sudo luet install -y utils/packer
-
-      - name: Build QEMU Image 🔧
-        run: |
-          PACKER_ARGS="-var='accellerator=none' -var='feature=vagrant' -timestamp-ui -only qemu" make packer
-=======
->>>>>>> 8eb50d31
       - uses: actions/upload-artifact@v2
         with:
           name: cOS-${{ matrix.flavor }}-QEMU.box
@@ -237,45 +203,12 @@
       #     brew install hashicorp/tap/packer
       - name: Build VBox Image 🔧
         run: |
-<<<<<<< HEAD
-          PACKER_ARGS="-timestamp-ui -only virtualbox-iso" make packer
-          ls packer
-=======
-          PACKER_ARGS="-var='sleep=5m' -var='feature=vagrant' -only virtualbox-iso" make packer
->>>>>>> 8eb50d31
+          PACKER_ARGS="-var='feature=vagrant' -only virtualbox-iso" make packer
       - uses: actions/upload-artifact@v2
         with:
           name: cOS-${{ matrix.flavor }}.ova
           path: |
             packer/*.tar.gz
-<<<<<<< HEAD
-
-  vbox-vagrant:
-      runs-on: macos-10.15
-      needs: iso
-      strategy:
-        matrix:
-          include:
-            - flavor: "opensuse"
-#            - flavor: "fedora"
-      steps:
-      - uses: actions/checkout@v2
-      - name: Download ISO
-        uses: actions/download-artifact@v2
-        with:
-          name: cOS-${{ matrix.flavor }}.iso.zip
-
-      # - name: Install deps
-      #   run: |
-      #     brew tap hashicorp/tap
-      #     brew install hashicorp/tap/packer
-      - name: Build VBox Image 🔧
-        run: |
-          PACKER_ARGS="-var='feature=vagrant' -timestamp-ui -only virtualbox-iso" make packer
-          ls packer
-
-=======
->>>>>>> 8eb50d31
       - uses: actions/upload-artifact@v2
         with:
           name: cOS-${{ matrix.flavor }}-vbox.box
